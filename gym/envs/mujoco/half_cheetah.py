import numpy as np
from gym import utils
from gym.envs.mujoco import mujoco_env

class HalfCheetahEnv(mujoco_env.MujocoEnv, utils.EzPickle):
    def __init__(self):
        mujoco_env.MujocoEnv.__init__(self, 'half_cheetah.xml', 5)
        utils.EzPickle.__init__(self)

<<<<<<< HEAD
    def step(self, action):
        xposbefore = self.model.data.qpos[0, 0]
=======
    def _step(self, action):
        xposbefore = self.sim.data.qpos[0]
>>>>>>> 6af4a5b9
        self.do_simulation(action, self.frame_skip)
        xposafter = self.sim.data.qpos[0]
        ob = self._get_obs()
        reward_ctrl = - 0.1 * np.square(action).sum()
        reward_run = (xposafter - xposbefore)/self.dt
        reward = reward_ctrl + reward_run
        done = False
        return ob, reward, done, dict(reward_run=reward_run, reward_ctrl=reward_ctrl)

    def _get_obs(self):
        return np.concatenate([
            self.sim.data.qpos.flat[1:],
            self.sim.data.qvel.flat,
        ])

    def reset_model(self):
        qpos = self.init_qpos + self.np_random.uniform(low=-.1, high=.1, size=self.model.nq)
        qvel = self.init_qvel + self.np_random.randn(self.model.nv) * .1
        self.set_state(qpos, qvel)
        return self._get_obs()

    def viewer_setup(self):
        self.viewer.cam.distance = self.model.stat.extent * 0.5<|MERGE_RESOLUTION|>--- conflicted
+++ resolved
@@ -7,13 +7,8 @@
         mujoco_env.MujocoEnv.__init__(self, 'half_cheetah.xml', 5)
         utils.EzPickle.__init__(self)
 
-<<<<<<< HEAD
     def step(self, action):
-        xposbefore = self.model.data.qpos[0, 0]
-=======
-    def _step(self, action):
         xposbefore = self.sim.data.qpos[0]
->>>>>>> 6af4a5b9
         self.do_simulation(action, self.frame_skip)
         xposafter = self.sim.data.qpos[0]
         ob = self._get_obs()
