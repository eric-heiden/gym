from gym.envs.registration import registry, register, make, spec

# Algorithmic
# ----------------------------------------

register(
    id='Copy-v0',
    entry_point='gym.envs.algorithmic:CopyEnv',
    max_episode_steps=200,
    reward_threshold=25.0,
)

register(
    id='RepeatCopy-v0',
    entry_point='gym.envs.algorithmic:RepeatCopyEnv',
    max_episode_steps=200,
    reward_threshold=75.0,
)

register(
    id='ReversedAddition-v0',
    entry_point='gym.envs.algorithmic:ReversedAdditionEnv',
    kwargs={'rows' : 2},
    max_episode_steps=200,
    reward_threshold=25.0,
)

register(
    id='ReversedAddition3-v0',
    entry_point='gym.envs.algorithmic:ReversedAdditionEnv',
    kwargs={'rows' : 3},
    max_episode_steps=200,
    reward_threshold=25.0,
)

register(
    id='DuplicatedInput-v0',
    entry_point='gym.envs.algorithmic:DuplicatedInputEnv',
    max_episode_steps=200,
    reward_threshold=9.0,
)

register(
    id='Reverse-v0',
    entry_point='gym.envs.algorithmic:ReverseEnv',
    max_episode_steps=200,
    reward_threshold=25.0,
)

# Classic
# ----------------------------------------

register(
    id='CartPole-v0',
    entry_point='gym.envs.classic_control:CartPoleEnv',
    max_episode_steps=200,
    reward_threshold=195.0,
)

register(
    id='CartPole-v1',
    entry_point='gym.envs.classic_control:CartPoleEnv',
    max_episode_steps=500,
    reward_threshold=475.0,
)

register(
    id='MountainCar-v0',
    entry_point='gym.envs.classic_control:MountainCarEnv',
    max_episode_steps=200,
    reward_threshold=-110.0,
)

register(
    id='MountainCarContinuous-v0',
    entry_point='gym.envs.classic_control:Continuous_MountainCarEnv',
    max_episode_steps=999,
    reward_threshold=90.0,
)

register(
    id='Pendulum-v0',
    entry_point='gym.envs.classic_control:PendulumEnv',
    max_episode_steps=200,
)

register(
    id='Acrobot-v1',
    entry_point='gym.envs.classic_control:AcrobotEnv',
    max_episode_steps=500,
)

# Box2d
# ----------------------------------------

register(
    id='LunarLander-v2',
    entry_point='gym.envs.box2d:LunarLander',
    max_episode_steps=1000,
    reward_threshold=200,
)

register(
    id='LunarLanderContinuous-v2',
    entry_point='gym.envs.box2d:LunarLanderContinuous',
    max_episode_steps=1000,
    reward_threshold=200,
)

register(
    id='BipedalWalker-v2',
    entry_point='gym.envs.box2d:BipedalWalker',
    max_episode_steps=1600,
    reward_threshold=300,
)

register(
    id='BipedalWalkerHardcore-v2',
    entry_point='gym.envs.box2d:BipedalWalkerHardcore',
    max_episode_steps=2000,
    reward_threshold=300,
)

register(
    id='CarRacing-v0',
    entry_point='gym.envs.box2d:CarRacing',
    max_episode_steps=1000,
    reward_threshold=900,
)

# Toy Text
# ----------------------------------------

register(
    id='Blackjack-v0',
    entry_point='gym.envs.toy_text:BlackjackEnv',
)

register(
    id='KellyCoinflip-v0',
    entry_point='gym.envs.toy_text:KellyCoinflipEnv',
    reward_threshold=246.61,
)
register(
    id='KellyCoinflipGeneralized-v0',
    entry_point='gym.envs.toy_text:KellyCoinflipGeneralizedEnv',
)

register(
    id='FrozenLake-v0',
    entry_point='gym.envs.toy_text:FrozenLakeEnv',
    kwargs={'map_name' : '4x4'},
    max_episode_steps=100,
    reward_threshold=0.78, # optimum = .8196
)

register(
    id='FrozenLake8x8-v0',
    entry_point='gym.envs.toy_text:FrozenLakeEnv',
    kwargs={'map_name' : '8x8'},
    max_episode_steps=200,
    reward_threshold=0.99, # optimum = 1
)

register(
    id='CliffWalking-v0',
    entry_point='gym.envs.toy_text:CliffWalkingEnv',
)

register(
    id='NChain-v0',
    entry_point='gym.envs.toy_text:NChainEnv',
    max_episode_steps=1000,
)

register(
    id='Roulette-v0',
    entry_point='gym.envs.toy_text:RouletteEnv',
    max_episode_steps=100,
)

register(
    id='Taxi-v2',
    entry_point='gym.envs.toy_text.taxi:TaxiEnv',
    reward_threshold=8, # optimum = 8.46
    max_episode_steps=200,
)

register(
    id='GuessingGame-v0',
    entry_point='gym.envs.toy_text.guessing_game:GuessingGame',
    max_episode_steps=200,
)

register(
    id='HotterColder-v0',
    entry_point='gym.envs.toy_text.hotter_colder:HotterColder',
    max_episode_steps=200,
)

# Mujoco
# ----------------------------------------

# 2D

register(
    id='Reacher-v2',
    entry_point='gym.envs.mujoco:ReacherEnv',
    max_episode_steps=50,
    reward_threshold=-3.75,
)

register(
<<<<<<< HEAD
    id='Pusher-v1',
=======
    id='Pusher-v2',
>>>>>>> 6af4a5b9
    entry_point='gym.envs.mujoco:PusherEnv',
    max_episode_steps=100,
    reward_threshold=0.0,
)

register(
<<<<<<< HEAD
    id='Thrower-v1',
=======
    id='Thrower-v2',
>>>>>>> 6af4a5b9
    entry_point='gym.envs.mujoco:ThrowerEnv',
    max_episode_steps=100,
    reward_threshold=0.0,
)

register(
<<<<<<< HEAD
    id='Striker-v1',
=======
    id='Striker-v2',
>>>>>>> 6af4a5b9
    entry_point='gym.envs.mujoco:StrikerEnv',
    max_episode_steps=100,
    reward_threshold=0.0,
)

register(
    id='InvertedPendulum-v2',
    entry_point='gym.envs.mujoco:InvertedPendulumEnv',
    max_episode_steps=1000,
    reward_threshold=950.0,
)

register(
    id='InvertedDoublePendulum-v2',
    entry_point='gym.envs.mujoco:InvertedDoublePendulumEnv',
    max_episode_steps=1000,
    reward_threshold=9100.0,
)

register(
    id='HalfCheetah-v2',
    entry_point='gym.envs.mujoco:HalfCheetahEnv',
    max_episode_steps=1000,
    reward_threshold=4800.0,
)

register(
    id='Hopper-v2',
    entry_point='gym.envs.mujoco:HopperEnv',
    max_episode_steps=1000,
    reward_threshold=3800.0,
)

register(
    id='Swimmer-v2',
    entry_point='gym.envs.mujoco:SwimmerEnv',
    max_episode_steps=1000,
    reward_threshold=360.0,
)

register(
    id='Walker2d-v2',
    max_episode_steps=1000,
    entry_point='gym.envs.mujoco:Walker2dEnv',
)

register(
    id='Ant-v2',
    entry_point='gym.envs.mujoco:AntEnv',
    max_episode_steps=1000,
    reward_threshold=6000.0,
)

register(
    id='Humanoid-v2',
    entry_point='gym.envs.mujoco:HumanoidEnv',
    max_episode_steps=1000,
)

register(
    id='HumanoidStandup-v2',
    entry_point='gym.envs.mujoco:HumanoidStandupEnv',
    max_episode_steps=1000,
)

# Fetch
# ----------------------------------------

register(
    id='FetchSlide-v0',
    entry_point='gym.envs.fetch:FetchSlideEnv',
)

register(
    id='FetchPickAndPlace-v0',
    entry_point='gym.envs.fetch:FetchPickAndPlaceEnv',
)

register(
    id='FetchReach-v0',
    entry_point='gym.envs.fetch:FetchReachEnv',
)

register(
    id='FetchPush-v0',
    entry_point='gym.envs.fetch:FetchPushEnv',
)

# Atari
# ----------------------------------------

# # print ', '.join(["'{}'".format(name.split('.')[0]) for name in atari_py.list_games()])
for game in ['air_raid', 'alien', 'amidar', 'assault', 'asterix', 'asteroids', 'atlantis',
    'bank_heist', 'battle_zone', 'beam_rider', 'berzerk', 'bowling', 'boxing', 'breakout', 'carnival',
    'centipede', 'chopper_command', 'crazy_climber', 'demon_attack', 'double_dunk',
    'elevator_action', 'enduro', 'fishing_derby', 'freeway', 'frostbite', 'gopher', 'gravitar',
    'hero', 'ice_hockey', 'jamesbond', 'journey_escape', 'kangaroo', 'krull', 'kung_fu_master',
    'montezuma_revenge', 'ms_pacman', 'name_this_game', 'phoenix', 'pitfall', 'pong', 'pooyan',
    'private_eye', 'qbert', 'riverraid', 'road_runner', 'robotank', 'seaquest', 'skiing',
    'solaris', 'space_invaders', 'star_gunner', 'tennis', 'time_pilot', 'tutankham', 'up_n_down',
    'venture', 'video_pinball', 'wizard_of_wor', 'yars_revenge', 'zaxxon']:
    for obs_type in ['image', 'ram']:
        # space_invaders should yield SpaceInvaders-v0 and SpaceInvaders-ram-v0
        name = ''.join([g.capitalize() for g in game.split('_')])
        if obs_type == 'ram':
            name = '{}-ram'.format(name)

        nondeterministic = False
        if game == 'elevator_action' and obs_type == 'ram':
            # ElevatorAction-ram-v0 seems to yield slightly
            # non-deterministic observations about 10% of the time. We
            # should track this down eventually, but for now we just
            # mark it as nondeterministic.
            nondeterministic = True

        register(
            id='{}-v0'.format(name),
            entry_point='gym.envs.atari:AtariEnv',
            kwargs={'game': game, 'obs_type': obs_type, 'repeat_action_probability': 0.25},
            max_episode_steps=10000,
            nondeterministic=nondeterministic,
        )

        register(
            id='{}-v4'.format(name),
            entry_point='gym.envs.atari:AtariEnv',
            kwargs={'game': game, 'obs_type': obs_type},
            max_episode_steps=100000,
            nondeterministic=nondeterministic,
        )

        # Standard Deterministic (as in the original DeepMind paper)
        if game == 'space_invaders':
            frameskip = 3
        else:
            frameskip = 4

        # Use a deterministic frame skip.
        register(
            id='{}Deterministic-v0'.format(name),
            entry_point='gym.envs.atari:AtariEnv',
            kwargs={'game': game, 'obs_type': obs_type, 'frameskip': frameskip, 'repeat_action_probability': 0.25},
            max_episode_steps=100000,
            nondeterministic=nondeterministic,
        )

        register(
            id='{}Deterministic-v4'.format(name),
            entry_point='gym.envs.atari:AtariEnv',
            kwargs={'game': game, 'obs_type': obs_type, 'frameskip': frameskip},
            max_episode_steps=100000,
            nondeterministic=nondeterministic,
        )

        register(
            id='{}NoFrameskip-v0'.format(name),
            entry_point='gym.envs.atari:AtariEnv',
            kwargs={'game': game, 'obs_type': obs_type, 'frameskip': 1, 'repeat_action_probability': 0.25}, # A frameskip of 1 means we get every frame
            max_episode_steps=frameskip * 100000,
            nondeterministic=nondeterministic,
        )

        # No frameskip. (Atari has no entropy source, so these are
        # deterministic environments.)
        register(
            id='{}NoFrameskip-v4'.format(name),
            entry_point='gym.envs.atari:AtariEnv',
            kwargs={'game': game, 'obs_type': obs_type, 'frameskip': 1}, # A frameskip of 1 means we get every frame
            max_episode_steps=frameskip * 100000,
            nondeterministic=nondeterministic,
        )

# Board games
# ----------------------------------------

register(
    id='Go9x9-v0',
    entry_point='gym.envs.board_game:GoEnv',
    kwargs={
        'player_color': 'black',
        'opponent': 'pachi:uct:_2400',
        'observation_type': 'image3c',
        'illegal_move_mode': 'lose',
        'board_size': 9,
    },
    # The pachi player seems not to be determistic given a fixed seed.
    # (Reproduce by running 'import gym; h = gym.make('Go9x9-v0'); h.seed(1); h.reset(); h.step(15); h.step(16); h.step(17)' a few times.)
    #
    # This is probably due to a computation time limit.
    nondeterministic=True,
)

register(
    id='Go19x19-v0',
    entry_point='gym.envs.board_game:GoEnv',
    kwargs={
        'player_color': 'black',
        'opponent': 'pachi:uct:_2400',
        'observation_type': 'image3c',
        'illegal_move_mode': 'lose',
        'board_size': 19,
    },
    nondeterministic=True,
)

register(
    id='Hex9x9-v0',
    entry_point='gym.envs.board_game:HexEnv',
    kwargs={
        'player_color': 'black',
        'opponent': 'random',
        'observation_type': 'numpy3c',
        'illegal_move_mode': 'lose',
        'board_size': 9,
    },
)

# Debugging
# ----------------------------------------

register(
    id='OneRoundDeterministicReward-v0',
    entry_point='gym.envs.debugging:OneRoundDeterministicRewardEnv',
    local_only=True
)

register(
    id='TwoRoundDeterministicReward-v0',
    entry_point='gym.envs.debugging:TwoRoundDeterministicRewardEnv',
    local_only=True
)

register(
    id='OneRoundNondeterministicReward-v0',
    entry_point='gym.envs.debugging:OneRoundNondeterministicRewardEnv',
    local_only=True
)

register(
    id='TwoRoundNondeterministicReward-v0',
    entry_point='gym.envs.debugging:TwoRoundNondeterministicRewardEnv',
    local_only=True,
)

# Parameter tuning
# ----------------------------------------
register(
    id='ConvergenceControl-v0',
    entry_point='gym.envs.parameter_tuning:ConvergenceControl',
)

register(
    id='CNNClassifierTraining-v0',
    entry_point='gym.envs.parameter_tuning:CNNClassifierTraining',
)

# Safety
# ----------------------------------------

# interpretability envs
register(
    id='PredictActionsCartpole-v0',
    entry_point='gym.envs.safety:PredictActionsCartpoleEnv',
    max_episode_steps=200,
)

register(
    id='PredictObsCartpole-v0',
    entry_point='gym.envs.safety:PredictObsCartpoleEnv',
    max_episode_steps=200,
)

# semi_supervised envs
    # probably the easiest:
register(
    id='SemisuperPendulumNoise-v0',
    entry_point='gym.envs.safety:SemisuperPendulumNoiseEnv',
    max_episode_steps=200,
)
    # somewhat harder because of higher variance:
register(
    id='SemisuperPendulumRandom-v0',
    entry_point='gym.envs.safety:SemisuperPendulumRandomEnv',
    max_episode_steps=200,
)
    # probably the hardest because you only get a constant number of rewards in total:
register(
    id='SemisuperPendulumDecay-v0',
    entry_point='gym.envs.safety:SemisuperPendulumDecayEnv',
    max_episode_steps=200,
)

# off_switch envs
register(
    id='OffSwitchCartpole-v0',
    entry_point='gym.envs.safety:OffSwitchCartpoleEnv',
    max_episode_steps=200,
)

register(
    id='OffSwitchCartpoleProb-v0',
    entry_point='gym.envs.safety:OffSwitchCartpoleProbEnv',
    max_episode_steps=200,
)<|MERGE_RESOLUTION|>--- conflicted
+++ resolved
@@ -211,33 +211,21 @@
 )
 
 register(
-<<<<<<< HEAD
-    id='Pusher-v1',
-=======
     id='Pusher-v2',
->>>>>>> 6af4a5b9
     entry_point='gym.envs.mujoco:PusherEnv',
     max_episode_steps=100,
     reward_threshold=0.0,
 )
 
 register(
-<<<<<<< HEAD
-    id='Thrower-v1',
-=======
     id='Thrower-v2',
->>>>>>> 6af4a5b9
     entry_point='gym.envs.mujoco:ThrowerEnv',
     max_episode_steps=100,
     reward_threshold=0.0,
 )
 
 register(
-<<<<<<< HEAD
-    id='Striker-v1',
-=======
     id='Striker-v2',
->>>>>>> 6af4a5b9
     entry_point='gym.envs.mujoco:StrikerEnv',
     max_episode_steps=100,
     reward_threshold=0.0,
